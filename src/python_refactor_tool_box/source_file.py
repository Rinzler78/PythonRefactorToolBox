--- conflicted
+++ resolved
@@ -1,24 +1,5 @@
 import ast
 import os
-<<<<<<< HEAD
-
-from .python_refactor_helper import (
-    compare_codes_from_files,
-    create_class_code,
-    create_code_from_elements,
-    create_import,
-    generate_module_name,
-    get_classes_list,
-    get_import_from_list,
-    get_import_list,
-    get_required_imports_for_class,
-    get_required_imports_for_code_elements,
-    load_code_elements_from_file,
-    remove_class_from_code_elements,
-    save_new_module,
-    should_delete_file,
-)
-=======
 from typing import Dict, List
 
 from .ast_helper import (
@@ -47,7 +28,6 @@
 from .code_compare_helper import compare_codes_from_files
 from .code_format_helper import generate_module_name
 from .code_search_helper import find_class_dependent_files, find_module_dependent_files
->>>>>>> f058cba6
 
 
 class SourceFile:
@@ -77,12 +57,6 @@
 
     def __repr__(self):
         return self.__path
-<<<<<<< HEAD
-
-    def load_code(self, code: str):
-        self.code = code
-=======
->>>>>>> f058cba6
 
     @property
     def path(self) -> str:
@@ -92,8 +66,6 @@
     def file_name(self) -> str:
         return os.path.basename(self.__path)
 
-<<<<<<< HEAD
-=======
     @property
     def module(self) -> str:
         return self.file_name.split(".")[0]
@@ -219,27 +191,11 @@
 
         return True
 
->>>>>>> f058cba6
     def refactor(self) -> bool:
         if not os.path.exists(self.path):
             print(f"File not found : {self.path}")
             return False
 
-<<<<<<< HEAD
-        directory = os.path.dirname(self.path)
-        print(f"Refactoring code in file : {self.path}")
-
-        # Extract elements from code
-        elements = load_code_elements_from_file(self.path)
-        classes = get_classes_list(elements)
-        imports_list = get_import_list(elements)
-        import_from_list = get_import_from_list(elements)
-
-        i = 0
-
-        while i < len(classes):
-            class_node = classes[i]
-=======
         print(f"Refactoring code in file : {self.path}")
 
         module_name = generate_module_name(self.module)
@@ -251,7 +207,6 @@
 
         while i < len(self.classes):
             class_node = self.classes[i]
->>>>>>> f058cba6
 
             class_name = class_node.name
             module_name = generate_module_name(class_name)
@@ -260,55 +215,6 @@
             print(f"Found class {class_name} :")
             print(f"- Target module {module_name}. Target file {target_file_path}")
 
-<<<<<<< HEAD
-            if self.path == target_file_path:
-                i += 1
-                continue
-            if (
-                self.path != target_file_path
-                and self.path.lower() == target_file_path.lower()
-            ):
-                i += 1
-                os.remove(self.path)
-                self.__path = target_file_path
-                continue
-
-            # Create the class code
-            required_imports = get_required_imports_for_class(
-                class_node, imports_list + import_from_list
-            )
-            class_code = create_class_code(class_node, required_imports)
-
-            # Save the class in the target module
-            save_new_module(self.path, target_file_path, class_code)
-
-            # Create the import to the class in the new module
-            new_import = create_import(module_name, class_name)
-            imports_list.insert(0, new_import)
-
-            # Remove class form code elements
-            remove_class_from_code_elements(class_node, elements)
-
-        required_imports = get_required_imports_for_code_elements(
-            elements, imports_list + import_from_list
-        )
-        imports_list.clear()
-        import_from_list.clear()
-
-        for imp in required_imports:
-            if isinstance(imp, ast.Import):
-                imports_list.append(imp)
-            elif isinstance(imp, ast.ImportFrom):
-                import_from_list.append(imp)
-
-        new_code = create_code_from_elements(elements)
-
-        if should_delete_file(new_code):
-            os.remove(self.path)
-        else:
-            with open(self.path, "w") as file:
-                file.write(new_code)
-=======
             source_file = SourceFile(target_file_path)
 
             if self.path == source_file.path:
@@ -347,6 +253,5 @@
         )
 
         self.save()
->>>>>>> f058cba6
 
         return True